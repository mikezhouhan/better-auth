--- conflicted
+++ resolved
@@ -29,16 +29,11 @@
 		}
 
 		const created = await adapter.create<T>({
-<<<<<<< HEAD
-			model,
-			data: actualData,
-=======
 			model: tables[model].tableName,
 			data: {
 				id: generateId(),
 				...data,
 			},
->>>>>>> d3c3fb44
 		});
 
 		if (hooks?.[model]?.create?.after && created) {
