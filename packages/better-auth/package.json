--- conflicted
+++ resolved
@@ -106,11 +106,7 @@
         "nanoid": "^5.0.7",
         "nanoquery": "^1.3.0",
         "nanostores": "^0.11.2",
-<<<<<<< HEAD
-        "yocto-spinner": "^0.1.0",
-=======
         "ora": "^8.0.1",
->>>>>>> 41b162e9
         "oslo": "^1.2.1",
         "prompts": "^2.4.2",
         "zod": "^3.22.5"
